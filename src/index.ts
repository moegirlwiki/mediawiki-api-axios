--- conflicted
+++ resolved
@@ -371,13 +371,8 @@
     return result
   }
 
-<<<<<<< HEAD
-  async parseWikitext(wikitext: string, page?: string): Promise<string> {
+  async parseWikitext(wikitext: string, title?: string): Promise<string> {
     const { body } = await this.post({
-=======
-  async parseWikitext(wikitext: string, title?: string): Promise<string> {
-    const { data } = await this.post({
->>>>>>> c02bb432
       action: 'parse',
       title,
       text: wikitext,
